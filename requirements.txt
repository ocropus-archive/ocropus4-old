braceexpand
bs4
humanhash3
lxml
matplotlib
scikit-image
scipy
tasker
typer
tabulate
kornia
editdistance
-e git+https://github.com/tmbdev/torchmore.git#egg=torchmore
webdataset
pytorch-lightning
wandb
<<<<<<< HEAD
click==8.0.4
ray
=======
# -e git+https://github.com/PytorchLightning/pytorch-lightning.git@master#egg=pytorch_lightning
ray
wheel>=0.38.0 # not directly required, pinned by Snyk to avoid a vulnerability
>>>>>>> f3215339
<|MERGE_RESOLUTION|>--- conflicted
+++ resolved
@@ -14,11 +14,6 @@
 webdataset
 pytorch-lightning
 wandb
-<<<<<<< HEAD
 click==8.0.4
 ray
-=======
-# -e git+https://github.com/PytorchLightning/pytorch-lightning.git@master#egg=pytorch_lightning
-ray
-wheel>=0.38.0 # not directly required, pinned by Snyk to avoid a vulnerability
->>>>>>> f3215339
+wheel>=0.38.0 # not directly required, pinned by Snyk to avoid a vulnerability