"""Text recognition."""

import io, json, sys
from io import StringIO
from typing import Any, Dict, List, Optional, Tuple, Union

import editdistance
import matplotlib.pyplot as plt
import numpy as np
import PIL
import pytorch_lightning as pl
import torch
from torch.autograd.grad_mode import F
import torch.jit
import yaml
from matplotlib import gridspec
from numpy import amax, arange, newaxis, tile
from pytorch_lightning.callbacks import LearningRateMonitor
from pytorch_lightning.callbacks.model_checkpoint import ModelCheckpoint
from scipy import ndimage as ndi
from torch import nn
from torch.optim.lr_scheduler import LambdaLR
import typer
from torchmore import layers

from . import confparse, jittable, textdata, textmodels


app = typer.Typer()

###
### Text Recognition Models
###


class TextLightning(pl.LightningModule):
    """A class encapsulating the logic for training text line recognizers.

    Models consist of three nested parts:
    - TextLightning wrapper -- the Lightning interface
        - TextModel -- a wrapper whose forward method takes care of normalization
            - basemodel -- the actual deep learning model
    """

    def __init__(
        self,
        mname: Optional[str] = None,
        charset: Optional[str] = None,
        display_freq: int = 1000,
        lr: float = 3e-4,
        lr_halflife: int = 10,
    ):
        super().__init__()
        self.display_freq = display_freq
        self.lr = lr
        self.lr_halflife = lr_halflife
        self.ctc_loss = nn.CTCLoss(zero_infinity=True)
        self.total = 0
        self.save_hyperparameters()
        self.model = textmodels.TextModel(mname, charset=charset)
        self.get_jit_model()
        print("model created and is JIT-able")

    def get_jit_model(self):
        """Get the JIT-able version of the model."""
        script = torch.jit.script(self.model)
        # torch.onnx.export(script, (torch.rand(1, 3, 48, 200),), "/dev/null", opset_version=11)
        return script

    def forward(self, inputs):
        """Perform the forward step. This just calls the forward method of the model."""
        return self.model.forward(inputs)

    def training_step(self, batch: torch.Tensor, index: int) -> torch.Tensor:
        """Perform a training step."""
        inputs, text_targets = batch
        outputs = self.forward(inputs)
        targets = [self.model.encode_str(s) for s in text_targets]
        assert inputs.size(0) == outputs.size(0)
        loss = self.compute_loss(outputs, targets)
        self.log("train_loss", loss)
        err = self.compute_error(outputs, targets)
        self.log("train_err", err, prog_bar=True)
        if index % self.display_freq == 0:
            self.log_results(index, inputs, targets, outputs)
        self.total += len(inputs)
        return loss

    def validation_step(self, batch: torch.Tensor, index: int) -> torch.Tensor:
        """Perform a validation step."""
        inputs, text_targets = batch
        outputs = self.forward(inputs)
        targets = [self.model.encode_str(s) for s in text_targets]
        assert inputs.size(0) == outputs.size(0)
        loss = self.compute_loss(outputs, targets)
        self.log("val_loss", loss)
        err = self.compute_error(outputs, targets)
        self.log("val_err", err)
        return loss

    def compute_loss(self, outputs: torch.Tensor, targets: List[torch.Tensor]) -> torch.Tensor:
        assert len(targets) == len(outputs)
        targets, tlens = textmodels.pack_for_ctc(targets)
        b, d, L = outputs.size()
        olens = torch.full((b,), L, dtype=torch.long)
        outputs = outputs.log_softmax(1)
        outputs = layers.reorder(outputs, "BDL", "LBD")
        assert tlens.size(0) == b
        assert tlens.sum() == targets.size(0)
        return self.ctc_loss(outputs.cpu(), targets.cpu(), olens.cpu(), tlens.cpu())

    def compute_error(self, outputs: torch.Tensor, targets: List[torch.Tensor]) -> float:
        probs = outputs.detach().cpu().softmax(1)
        targets = [[int(x) for x in t] for t in targets]
        total = sum(len(t) for t in targets)
        predicted = [textmodels.ctc_decode(p) for p in probs]
        errs = [editdistance.distance(p, t) for p, t in zip(predicted, targets)]
        return sum(errs) / float(total)

    def configure_optimizers(self):
        optimizer = torch.optim.SGD(self.model.parameters(), lr=self.lr)
        scheduler = LambdaLR(optimizer, self.schedule)
        return [optimizer], [scheduler]

    def schedule(self, epoch: int):
        return 0.5 ** (epoch // self.lr_halflife)

    def log_results(
        self,
        index: int,
        inputs: torch.Tensor,
        targets: torch.Tensor,
        outputs: torch.Tensor,
    ) -> None:
        self.show_ocr_results(index, inputs, targets, outputs)
        decoded = textmodels.ctc_decode(outputs.detach().cpu().softmax(1).numpy()[0])
        t = self.model.decode_str(targets[0].cpu().numpy())
        s = self.model.decode_str(decoded)
        print(f"\n{t} : {s}")

    def show_ocr_results(
        self,
        index: int,
        inputs: torch.Tensor,
        targets: torch.Tensor,
        outputs: torch.Tensor,
    ) -> None:
        """Log the given inputs, targets, and outputs to the logger."""
        inputs = inputs.detach().cpu().numpy()[0]
        outputs = outputs.detach().softmax(1).cpu().numpy()[0]
        decoded = textmodels.ctc_decode(outputs)
        decode_str = self.model.decode_str
        decode_str(targets[0].cpu().numpy())
        s = decode_str(decoded)
        # log the OCR result for the first image in the batch
        fig = plt.figure(figsize=(20, 10))
        gs = gridspec.GridSpec(1, 2)
        ax = fig.add_subplot(gs[0, 0])
        ax.imshow(inputs[0], cmap=plt.cm.gray, interpolation="nearest")
        ax.set_title(f"'{s}' @{self.total}", size=24)
        ax = fig.add_subplot(gs[0, 1])
        for row in outputs:
            ax.plot(row)
        self.log_matplotlib_figure(fig, self.total, key="output", size=(1200, 600))
        plt.close(fig)

    def log_matplotlib_figure(self, fig, index, key="image", size=(600, 600)):
        """Log the given matplotlib figure to tensorboard logger tb."""
        buf = io.BytesIO()
        fig.savefig(buf, format="jpeg")
        buf.seek(0)
        image = PIL.Image.open(buf)
        image = image.convert("RGB")
        image = image.resize(size)
        image = np.array(image)
        image = torch.from_numpy(image).float() / 255.0
        image = image.permute(2, 0, 1)
        exp = self.logger.experiment
        if hasattr(exp, "add_image"):
            exp.add_image(key, image, index)
        else:
            import wandb

            exp.log({key: [wandb.Image(image, caption=key)]})

    def probs_batch(self, inputs: torch.Tensor) -> torch.Tensor:
        """Compute probability outputs for the batch."""
        self.model.eval()
        with torch.no_grad():
            outputs = self.model.forward(inputs.to(self.device))
        return outputs.detach().cpu().softmax(1)

    def predict_batch(self, inputs: torch.Tensor, **kw) -> List[str]:
        """Predict and decode a batch."""
        probs = self.probs_batch(inputs)
        result = [textmodels.ctc_decode(p, **kw) for p in probs]
        return result


###
# Top-Level Commands
###


@app.command()
def train(
    augment: str = "distort",
    charset: str = "ocropus.textmodels.charset_ascii",
    checkpoint: int = 1,
    default_root_dir: str = "./_logs",
<<<<<<< HEAD
    display_freq: int = 100,
    dumpjit: str = "",
=======
    display_freq: int = 1000,
    dumpjit: Optional[str] = None,
>>>>>>> e6761e88
    gpus: int = 1,
    lr: float = 5e-4,
    lr_halflife: int = 50,
    max_epochs: int = 10000,
    mname: str = "ocropus.textmodels.text_model_210910",
    nepoch: int = 200000,
    resume: Optional[str] = None,
    train_bs: int = 16,
    train_shards: Optional[str] = None,
    val_bs: int = 16,
    val_shards: Optional[str] = None,
    wandb: str = "",
):
    config = dict(locals())

    data = textdata.TextDataLoader(
        augment=augment,
        nepoch=nepoch,
        train_bs=train_bs,
        train_shards=train_shards,
        val_bs=val_bs,
        val_shards=val_shards,
    )

    if dumpjit == "":
        print("# checking training batch size", next(iter(data.train_dataloader()))[0].size())

    lmodel = TextLightning(
        mname=mname,
        charset=charset,
        lr=lr,
        lr_halflife=lr_halflife,
    )

    if dumpjit is not None:
        assert resume is not None, "dumpjit requires a checkpoint"
        print(f"# loading {resume}")
        ckpt = torch.load(open(resume, "rb"), map_location="cpu")
        print("# setting state dict")
        lmodel.cpu()
        lmodel.load_state_dict(ckpt["state_dict"])
        print("# compiling jit model")
        script = lmodel.get_jit_model()
        print(f"# saving {dumpjit}")
        torch.jit.save(script, dumpjit)
        print(f"# saved model to {dumpjit}")
        sys.exit(0)

    callbacks = []

    callbacks.append(
        LearningRateMonitor(logging_interval="step"),
    )

    mcheckpoint = ModelCheckpoint(
        every_n_epochs=checkpoint,
    )
    callbacks.append(mcheckpoint)

    kw = {}
    if wandb != "":
        from pytorch_lightning.loggers import WandbLogger

        wconfig = eval(f"{wandb}")
        kw["logger"] = WandbLogger(**wconfig)
        print(f"# using wandb logger with config {wconfig}")
    else:
        print("# logging locally")

    trainer = pl.Trainer(
        callbacks=callbacks,
        max_epochs=max_epochs,
        gpus=gpus,
        resume_from_checkpoint=resume,
        default_root_dir=default_root_dir,
        **kw,
    )

    print("mcheckpoint.dirpath", mcheckpoint.dirpath)
    trainer.fit(lmodel, data)


if __name__ == "__main__":
    app()<|MERGE_RESOLUTION|>--- conflicted
+++ resolved
@@ -208,13 +208,8 @@
     charset: str = "ocropus.textmodels.charset_ascii",
     checkpoint: int = 1,
     default_root_dir: str = "./_logs",
-<<<<<<< HEAD
     display_freq: int = 100,
     dumpjit: str = "",
-=======
-    display_freq: int = 1000,
-    dumpjit: Optional[str] = None,
->>>>>>> e6761e88
     gpus: int = 1,
     lr: float = 5e-4,
     lr_halflife: int = 50,
