"""Text recognition."""

import io, json, sys
from io import StringIO
from typing import Any, Dict, List, Optional, Tuple, Union

import editdistance
import matplotlib.pyplot as plt
import numpy as np
import PIL
import pytorch_lightning as pl
import torch
from torch.autograd.grad_mode import F
import torch.jit
import yaml
from matplotlib import gridspec
from numpy import amax, arange, newaxis, tile
from pytorch_lightning.callbacks import LearningRateMonitor
from pytorch_lightning.callbacks.model_checkpoint import ModelCheckpoint
from scipy import ndimage as ndi
from torch import nn
from torch.optim.lr_scheduler import LambdaLR
import typer
from torchmore import layers

from . import confparse, jittable, textdata, textmodels

<<<<<<< HEAD

app = typer.Typer()
=======
default_config = """
data:
    train_shards: "pipe:curl -s -L http://storage.googleapis.com/nvdata-ocropus-words/uw3-word-0000{00..21}.tar"
    train_bs: 16
    val_shards: "pipe:curl -s -L http://storage.googleapis.com/nvdata-ocropus-words/uw3-word-0000{22..22}.tar"
    val_bs: 24
    nepoch: 20000
    num_workers: 8
    augment: distort
    normalize: simple
checkpoint:
    every_n_epochs: 1
lightning:
    mname: ocropus.textmodels.ctext_model_211124
    lr: 0.03
    lr_halflife: 100
    display_freq: 1000
trainer:
    max_epochs: 10000
    gpus: 1
    default_root_dir: ./_logs
logging: {}
"""

default_config = yaml.safe_load(StringIO(default_config))
>>>>>>> c85716d1


def ctc_decode(
    probs: torch.Tensor, sigma: float = 1.0, threshold: float = 0.7, full: bool = False
) -> Union[List[int], Tuple[List[int], List[float]]]:
    """Perform simple CTC decoding of the probability outputs from an LSTM or similar model.

    Args:
        probs (torch.Tensor): probabilities in BDL format.
        sigma (float, optional): smoothing. Defaults to 1.0.
        threshold (float, optional): thresholding of output probabilities. Defaults to 0.7.
        full (bool, optional): return both classes and probabilities. Defaults to False.

    Returns:
        Union[List[int], Tuple[List[int], List[float]]]: [description]
    """
    if not isinstance(probs, np.ndarray):
        probs = probs.detach().cpu().numpy()
    probs = probs.T
    delta = np.amax(abs(probs.sum(1) - 1))
    assert delta < 1e-4, f"input not normalized ({delta}); did you apply .softmax()?"
    probs = ndi.gaussian_filter(probs, (sigma, 0))
    probs /= probs.sum(1)[:, newaxis]
    labels, n = ndi.label(probs[:, 0] < threshold)
    mask = tile(labels[:, newaxis], (1, probs.shape[1]))
    mask[:, 0] = 0
    maxima = ndi.maximum_position(probs, mask, arange(1, amax(mask) + 1))
    if not full:
        return [c for r, c in sorted(maxima)]
    else:
        return [(r, c, probs[r, c]) for r, c in sorted(maxima)]


def pack_for_ctc(seqs: List[torch.Tensor]) -> Tuple[torch.Tensor, torch.Tensor]:
    """Pack a list of tensors into tensors in the format required by CTC.

    Args:
        seqs (List[torch.Tensor]): list of tensors (integer sequences)

    Returns:
        Tuple[torch.Tensor, torch.Tensor]: packed tensor
    """
    allseqs = torch.cat(seqs).long()
    alllens = torch.tensor([len(s) for s in seqs]).long()
    return (allseqs, alllens)


###
### Text Recognition Models
###


class TextLightning(pl.LightningModule):
    """A class encapsulating the logic for training text line recognizers.

    Models consist of three nested parts:
    - TextLightning wrapper -- the Lightning interface
        - TextModel -- a wrapper whose forward method takes care of normalization
            - basemodel -- the actual deep learning model
    """

    def __init__(
        self,
        mname: Optional[str] = None,
        charset: Optional[str] = None,
        display_freq: int = 1000,
        lr: float = 3e-4,
        lr_halflife: int = 1000,
        config: Dict[Any, Any] = {},
    ):
        super().__init__()
        self.display_freq = display_freq
        self.lr = lr
        self.lr_halflife = lr_halflife
        self.ctc_loss = nn.CTCLoss(zero_infinity=True)
        self.total = 0
        self.hparams.config = json.dumps(config)
        self.save_hyperparameters(ignore="display_freq".split())
        self.model = textmodels.TextModel(mname, charset=charset)
        self.get_jit_model()
        print("model created and is JIT-able")

    def get_jit_model(self):
        """Get the JIT-able version of the model."""
        script = torch.jit.script(self.model)
        # torch.onnx.export(script, (torch.rand(1, 3, 48, 200),), "/dev/null", opset_version=11)
        return script

    def forward(self, inputs):
        """Perform the forward step. This just calls the forward method of the model."""
        return self.model.forward(inputs)

    def training_step(self, batch: torch.Tensor, index: int) -> torch.Tensor:
        """Perform a training step."""
        inputs, text_targets = batch
        outputs = self.forward(inputs)
        targets = [self.model.encode_str(s) for s in text_targets]
        assert inputs.size(0) == outputs.size(0)
        loss = self.compute_loss(outputs, targets)
        self.log("train_loss", loss)
        err = self.compute_error(outputs, targets)
        self.log("train_err", err, prog_bar=True)
        if index % self.display_freq == 0:
            self.log_results(index, inputs, targets, outputs)
        self.total += len(inputs)
        return loss

    def validation_step(self, batch: torch.Tensor, index: int) -> torch.Tensor:
        """Perform a validation step."""
        inputs, text_targets = batch
        outputs = self.forward(inputs)
        targets = [self.model.encode_str(s) for s in text_targets]
        assert inputs.size(0) == outputs.size(0)
        loss = self.compute_loss(outputs, targets)
        self.log("val_loss", loss)
        err = self.compute_error(outputs, targets)
        self.log("val_err", err)
        return loss

    def compute_loss(
        self, outputs: torch.Tensor, targets: List[torch.Tensor]
    ) -> torch.Tensor:
        assert len(targets) == len(outputs)
        targets, tlens = pack_for_ctc(targets)
        b, d, L = outputs.size()
        olens = torch.full((b,), L, dtype=torch.long)
        outputs = outputs.log_softmax(1)
        outputs = layers.reorder(outputs, "BDL", "LBD")
        assert tlens.size(0) == b
        assert tlens.sum() == targets.size(0)
        return self.ctc_loss(outputs.cpu(), targets.cpu(), olens.cpu(), tlens.cpu())

    def compute_error(
        self, outputs: torch.Tensor, targets: List[torch.Tensor]
    ) -> float:
        probs = outputs.detach().cpu().softmax(1)
        targets = [[int(x) for x in t] for t in targets]
        total = sum(len(t) for t in targets)
        predicted = [ctc_decode(p) for p in probs]
        errs = [editdistance.distance(p, t) for p, t in zip(predicted, targets)]
        return sum(errs) / float(total)

    def configure_optimizers(self):
        optimizer = torch.optim.SGD(self.model.parameters(), lr=self.lr)
        scheduler = LambdaLR(optimizer, self.schedule)
        return [optimizer], [scheduler]

    def schedule(self, epoch: int):
        return 0.5 ** (epoch // self.lr_halflife)

    def log_results(
        self,
        index: int,
        inputs: torch.Tensor,
        targets: torch.Tensor,
        outputs: torch.Tensor,
    ) -> None:
        self.show_ocr_results(index, inputs, targets, outputs)
        decoded = ctc_decode(outputs.detach().cpu().softmax(1).numpy()[0])
        t = self.model.decode_str(targets[0].cpu().numpy())
        s = self.model.decode_str(decoded)
        print(f"\n{t} : {s}")

    def show_ocr_results(
        self,
        index: int,
        inputs: torch.Tensor,
        targets: torch.Tensor,
        outputs: torch.Tensor,
    ) -> None:
        """Log the given inputs, targets, and outputs to the logger."""
        inputs = inputs.detach().cpu().numpy()[0]
        outputs = outputs.detach().softmax(1).cpu().numpy()[0]
        decoded = ctc_decode(outputs)
        decode_str = self.model.decode_str
        decode_str(targets[0].cpu().numpy())
        s = decode_str(decoded)
        # log the OCR result for the first image in the batch
        fig = plt.figure(figsize=(20, 10))
        gs = gridspec.GridSpec(1, 2)
        ax = fig.add_subplot(gs[0, 0])
        ax.imshow(inputs[0], cmap=plt.cm.gray, interpolation="nearest")
        ax.set_title(f"'{s}' @{self.total}", size=24)
        ax = fig.add_subplot(gs[0, 1])
        for row in outputs:
            ax.plot(row)
        self.log_matplotlib_figure(fig, self.total, key="output", size=(1200, 600))
        plt.close(fig)

    def log_matplotlib_figure(self, fig, index, key="image", size=(600, 600)):
        """Log the given matplotlib figure to tensorboard logger tb."""
        buf = io.BytesIO()
        fig.savefig(buf, format="jpeg")
        buf.seek(0)
        image = PIL.Image.open(buf)
        image = image.convert("RGB")
        image = image.resize(size)
        image = np.array(image)
        image = torch.from_numpy(image).float() / 255.0
        image = image.permute(2, 0, 1)
        exp = self.logger.experiment
        if hasattr(exp, "add_image"):
            exp.add_image(key, image, index)
        else:
            import wandb

            exp.log({key: [wandb.Image(image, caption=key)]})

    def probs_batch(self, inputs: torch.Tensor) -> torch.Tensor:
        """Compute probability outputs for the batch."""
        self.model.eval()
        with torch.no_grad():
            outputs = self.model.forward(inputs.to(self.device))
        return outputs.detach().cpu().softmax(1)

    def predict_batch(self, inputs: torch.Tensor, **kw) -> List[str]:
        """Predict and decode a batch."""
        probs = self.probs_batch(inputs)
        result = [ctc_decode(p, **kw) for p in probs]
        return result


###
##3 Top-Level Commands
###

@app.command()
def train(
    mname: str = "ocropus.textmodels.ctext_model_211124",
    charset: str = "ocropus.textmodels.charset_ascii",
    lr: float = 0.03,
    lr_halflife: int = 10,
    gpus: int = 1,
    default_root_dir: str = "./_logs",
    checkpoint: int = 1,
    display_freq: int = 1000,
    train_bucket: Optional[str] = None,
    train_shards: Optional[str] = None,
    val_shards: Optional[str] = None,
    max_epochs: int = 10000,
    train_bs: int = 16,
    val_bs: int = 16,
    augment: str = "distort",
    wandb: str = "",
    dumpjit: str = "",
    resume: Optional[str] = "",
):
    config = dict(locals())

    data = textdata.TextDataLoader(
        train_bucket=train_bucket,
        train_shards=train_shards,
        val_shards=val_shards,
        train_bs=train_bs,
        val_bs=val_bs,
        augment=augment,
    )
    print(
        "# checking training batch size", next(iter(data.train_dataloader()))[0].size()
    )

    lmodel = TextLightning(mname=mname, charset=charset)
    for k, v in config.items():
        setattr(lmodel.hparams, k, v)

    callbacks = []

    callbacks.append(
        LearningRateMonitor(logging_interval="step"),
    )

    mcheckpoint = ModelCheckpoint(
        every_n_epochs=checkpoint,
    )
    callbacks.append(mcheckpoint)

    if wandb != "":
        from pytorch_lightning.loggers import WandbLogger
        wconfig = eval(f"{wandb}")
        tconfig["logger"] = WandbLogger(**wconfig)
        print(f"# using wandb logger with config {wconfig}")
    else:
        print(f"# logging locally")

    trainer = pl.Trainer(
        callbacks=callbacks,
        max_epochs=max_epochs,
        gpus=gpus,
        resume_from_checkpoint=resume,
        default_root_dir=default_root_dir,
    )

    if dumpjit != "":
        assert resume_from_checkpoint != "", "must specify checkpoint to dump"
        script = smodel.get_jit_model()
        torch.jit.save(script, config["dumpjit"])
        print(f"# saved model to {config['dumpjit']}")
        sys.exit(0)

    print("mcheckpoint.dirpath", mcheckpoint.dirpath)
    trainer.fit(lmodel, data)


if __name__ == "__main__":
    app()<|MERGE_RESOLUTION|>--- conflicted
+++ resolved
@@ -25,36 +25,8 @@
 
 from . import confparse, jittable, textdata, textmodels
 
-<<<<<<< HEAD
 
 app = typer.Typer()
-=======
-default_config = """
-data:
-    train_shards: "pipe:curl -s -L http://storage.googleapis.com/nvdata-ocropus-words/uw3-word-0000{00..21}.tar"
-    train_bs: 16
-    val_shards: "pipe:curl -s -L http://storage.googleapis.com/nvdata-ocropus-words/uw3-word-0000{22..22}.tar"
-    val_bs: 24
-    nepoch: 20000
-    num_workers: 8
-    augment: distort
-    normalize: simple
-checkpoint:
-    every_n_epochs: 1
-lightning:
-    mname: ocropus.textmodels.ctext_model_211124
-    lr: 0.03
-    lr_halflife: 100
-    display_freq: 1000
-trainer:
-    max_epochs: 10000
-    gpus: 1
-    default_root_dir: ./_logs
-logging: {}
-"""
-
-default_config = yaml.safe_load(StringIO(default_config))
->>>>>>> c85716d1
 
 
 def ctc_decode(
@@ -278,7 +250,7 @@
 
 
 ###
-##3 Top-Level Commands
+### Top-Level Commands
 ###
 
 @app.command()
@@ -331,13 +303,14 @@
     )
     callbacks.append(mcheckpoint)
 
+    kw = {}
     if wandb != "":
         from pytorch_lightning.loggers import WandbLogger
         wconfig = eval(f"{wandb}")
-        tconfig["logger"] = WandbLogger(**wconfig)
+        kw["logger"] = WandbLogger(**wconfig)
         print(f"# using wandb logger with config {wconfig}")
     else:
-        print(f"# logging locally")
+        print("# logging locally")
 
     trainer = pl.Trainer(
         callbacks=callbacks,
@@ -345,11 +318,12 @@
         gpus=gpus,
         resume_from_checkpoint=resume,
         default_root_dir=default_root_dir,
+        **kw,
     )
 
     if dumpjit != "":
-        assert resume_from_checkpoint != "", "must specify checkpoint to dump"
-        script = smodel.get_jit_model()
+        assert resume != "", "must specify checkpoint to dump"
+        script = lmodel.get_jit_model()
         torch.jit.save(script, config["dumpjit"])
         print(f"# saved model to {config['dumpjit']}")
         sys.exit(0)
