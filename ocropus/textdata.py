"""Text recognition."""

import random, re
import os.path
from functools import partial
from typing import Any, Dict, List, Optional, Union, Tuple

import pytorch_lightning as pl
import torch
import torch.jit
import webdataset as wds
from scipy import ndimage as ndi
from torch.utils.data import DataLoader
from urllib.parse import urljoin
from dataclasses import dataclass, field

from . import confparse, degrade, jittable, utils


def identity(x: Any) -> Any:
    """Identity function."""
    return x


min_w, min_h, max_w, max_h = 15, 15, 4000, 200


def collate4ocr(samples: List[Tuple[torch.Tensor, str]]) -> Tuple[torch.Tensor, List[str]]:
    """Collate OCR images and text into tensor/list batch.

    Args:
        samples (List[Tuple[Tensor, str]]): [description]

    Returns:
        Tuple[Tensor, List[str]]: batch of images and text
    """
    images, seqs = zip(*samples)
    images = jittable.stack_images(images)
    return images, seqs


def goodsize(sample: Dict[Any, Any], max_w: int = max_w, max_h: int = max_h) -> bool:
    """Determine whether the given sample has a good size."""
    image, _ = sample
    h, w = image.shape[-2:]
    good = h > min_h and h < max_h and w > min_w and w < max_w
    if not good:
        print("bad sized image", image.shape)
        return False
    if image.ndim == 3:
        image = image.mean(0)
    if (image > 0.5).sum() < 10.0:
        print("nearly empty image", image.sum())
        return False
    return True


@utils.useopt
def augment_none(image: torch.Tensor) -> torch.Tensor:
    """Perform no augmentation.

    Args:
        image (torch.Tensor): input image

    Returns:
        torch.Tensor: unaugmented output
    """
    return utils.as_torchimage(image)


@utils.useopt
def augment_transform(timage: torch.Tensor, p: float = 0.5) -> torch.Tensor:
    """Augment image using geometric transformations and noise.

    Also binarizes some images.

    Args:
        image (torch.Tensor): input image
        p (float, optional): probability of binarization. Defaults to 0.5.

    Returns:
        torch.Tensor: augmented image
    """
    image = utils.as_npimage(timage)
    if image.mean() > 0.5:
        image = 1.0 - image
    if random.uniform(0, 1) < p:
        image = degrade.normalize(image)
        image = 1.0 * (image > 0.5)
    if image.shape[0] > 80.0:
        image = ndi.zoom(image, 80.0 / image.shape[0], order=1)
    if random.uniform(0, 1) < p:
        (image,) = degrade.random_transform_all(image, scale=(-0.3, 0))
    if random.uniform(0, 1) < p:
        image = degrade.noisify(image)
    result = utils.as_torchimage(image)
    return result


@utils.useopt
def augment_distort(timage: torch.Tensor, p: float = 0.5, maxh=100.0) -> torch.Tensor:
    """Augment image using distortions and noise.

    Also binarizes some images.

    Args:
        image (torch.Tensor): original image
        p (float, optional): probability of binarization. Defaults to 0.5.
        p (float, optional): probability of inverting the image. Defaults to 0.2.

    Returns:
        [type]: augmented image
    """
    image = utils.as_npimage(timage)
    image = image.mean(axis=2)
    if image.mean() > 0.5:
        image = 1.0 - image
    if random.uniform(0, 1) < p:
        image = degrade.normalize(image)
        image = 1.0 * (image > 0.5)
    if image.shape[0] > maxh:
        image = ndi.zoom(image, float(maxh) / image.shape[0], order=1)
    if random.uniform(0, 1) < p:
        (image,) = degrade.random_transform_all(image, scale=(-0.3, 0))
    if random.uniform(0, 1) < p:
        (image,) = degrade.distort_all(image)
    if random.uniform(0, 1) < p:
        image = degrade.noisify(image)
    result = utils.as_torchimage(image)
    return result


###
### Text-Related
###


def fixquotes(s: str) -> str:
    """Replace unicode quotes with ascii ones.

    Args:
        s (str): unicode string

    Returns:
        str: unicode string with ascii quotes
    """
    s = re.sub("[\u201c\u201d]", '"', s)
    s = re.sub("[\u2018\u2019]", "'", s)
    s = re.sub("[\u2014]", "-", s)
    return s


@utils.useopt
def normalize_none(s: str) -> str:
    """String normalization that only fixes quotes.

    Args:
        s (str): input string

    Returns:
        str: normalized string
    """
    s = fixquotes(s)
    return s


@utils.useopt
def normalize_simple(s: str) -> str:
    """Simple text normalization.

    - replaces unicode quotes with ascii ones
    - replaces multiple whitespace with singe space
    - strips space at beginning and end of string

    Args:
        s (str): [description]

    Returns:
        str: [description]
    """
    s = fixquotes(s)
    s = re.sub(" +", " ", s)
    s = re.sub('"', "''", s)
    return s.strip()


@utils.useopt
def normalize_tex(s: str) -> str:
    """Simple text normalization.

    - replaces tex commands (\alpha, \beta, etc) with "~"
    - eliminates "{", "}", "_" and "^" from input (TeX sequences)
    - replaces unicode quotes with ascii ones
    - replaces multiple whitespace with singe space
    - strips space at beginning and end of string

    Args:
        s (str): [description]

    Returns:
        str: [description]
    """
    s = fixquotes(s)
    s = re.sub("\\\\[A-Za-z]+", "~", s)
    s = re.sub("\\\\[_^]+", "", s)
    s = re.sub("[{}]", "", s)
    s = re.sub(" +", " ", s)
    s = re.sub('"', "''", s)
    return s.strip()


def good_text(regex: str, sample: str) -> bool:
    """Check if a string matches a regular expression."""
    image, txt = sample
    return re.search(regex, txt)


###
### Data Loading
###


all_urls = """
http://storage.googleapis.com/nvdata-ocropus-words/generated-{000000..000313}.tar
http://storage.googleapis.com/nvdata-ocropus-words/uw3-word-{000000..000022}.tar
http://storage.googleapis.com/nvdata-ocropus-words/ia1-{000000..000033}.tar
http://storage.googleapis.com/nvdata-ocropus-words/gsub-{000000..000167}.tar
http://storage.googleapis.com/nvdata-ocropus-words/cdipsub-{000000..000092}.tar
http://storage.googleapis.com/nvdata-ocropus-words/bin-gsub-{000000..000167}.tar
http://storage.googleapis.com/nvdata-ocropus-words/bin-ia1-{000000..000033}.tar
<<<<<<< HEAD
""".strip().split(
    "\n"
)

=======
""".strip().split("\n")
>>>>>>> 6df19c33

def make_mixed_loader(probs, hparams):
    assert len(probs) <= len(all_urls)
    probs = probs + [probs[-1]] * (len(all_urls) - len(probs))
    sources = []
    for i, url in enumerate(all_urls):
        print(f"adding {url} with weight {probs[i]}")
        ds = wds.WebDataset(
            url,
            cache_size=float(hparams.cache_size),
            cache_dir=hparams.cache_dir,
            verbose=True,
            shardshuffle=50,
            resampled=True,
        )
        sources.append(ds)
    ds = wds.FluidWrapper(wds.RandomMix(sources, probs))
    return ds


<<<<<<< HEAD
class TextDataLoader(pl.LightningDataModule):
    """Lightning Data Module for OCR training."""

    val_shards = "http://storage.googleapis.com/nvdata-ocropus-val/val-word-{000000..000007}.tar"
    extensions = "line.png;line.jpg;word.png;word.jpg;jpg;jpeg;ppm;png txt;gt.txt",
    shuffle = 5000
    nepoch = 50000,
=======

class TextDataLoader(pl.LightningDataModule):
    """Lightning Data Module for OCR training."""

    default_train_shards = "http://storage.googleapis.com/nvdata-ocropus-words/uw3-word-{000000..000022}.tar"
    default_bucket = "http://storage.googleapis.com/nvdata-ocropus-words/"
    default_val_shards = "http://storage.googleapis.com/nvdata-ocropus-val/val-word-{000000..000007}.tar"
>>>>>>> 6df19c33

    def __init__(
        self,
        train_bs: int = 16,
        val_bs: int = 24,
        num_workers: int = 8,
        cache_size: int = -1,
        cache_dir: str = None,
        augment: str = "distort",
        **kw,
    ):
        super().__init__()
<<<<<<< HEAD
        val_shards = val_shards or self.default_val_shards
        self.save_hyperparameters()

    def train_dataloader(self) -> DataLoader:
        bs = self.hparams.train_bs
        ds = make_mixed_loader(eval(fname), self.hparams)
        ds = ds.shuffle(self.shuffle)
        ds = ds.decode("torchrgb8").to_tuple(self.extensions)
        ds = ds.map_tuple(identity, normalize_tex)
        ds = ds.select(partial(good_text, "[A-Za-z0-9]"))
        ds = ds.map_tuple(eval(f"augment_{self.hparams.augment}"), identity)
        ds = ds.map_tuple(jittable.standardize_image, identity)
        ds = ds.select(partial(goodsize, max_w=1000, max_h=100))
        ds = ds.map_tuple(jittable.auto_resize, identity)
        ds = ds.select(partial(goodsize, max_w=1000, max_h=100))
        dl = wds.WebLoader(
            ds,
            collate_fn=collate4ocr,
            batch_size=bs,
            shuffle=False,
            num_workers=self.hparams.num_workers,
        ).slice(self.nepoch // bs)
        return dl

    def val_dataloader(self) -> DataLoader:
        if self.hparams.val_shards in ["", None]:
            return None
        ds = wds.WebDataset(
            self.val_shards,
            cache_size=float(self.hparams.cache_size),
            cache_dir=self.hparams.cache_dir,
            verbose=True,
        )
        ds = ds.decode("torchrgb8").to_tuple(self.extensions)
        ds = ds.map_tuple(identity, normalize_simple)
        ds = ds.select(partial(good_text, "[A-Za-z0-9]"))
=======
        train_shards = train_shards or "@small"
        val_shards = val_shards or self.default_val_shards
        self.save_hyperparameters()

    def make_loader(
        self,
        fname: Union[str, List[str], Dict[Any, Any]],
        batch_size: int,
        mode: str = "train",
        augment: str = "distort",
    ) -> DataLoader:
        """Make a data loader for a given collection of shards.

        Args:
            fname (Union[str, List[str], Dict[Any, Any]]): shard spec, shard list, or dataset dict spec
            batch_size (int): desired batch size
            mode (str, optional): mode (val or train). Defaults to "train".
            augment (str, optional): augmentation function to use. Defaults to "distort".

        Returns:
            DataLoader: data loader
        """
        if fname[0] == "[":
            ds = make_mixed_loader(eval(fname), self.hparams)
        else:
            if fname == "@small":
                train_shards = self.default_train_shards
            elif fname == "@bucket":
                train_shards = self.default_bucket
                train_shards = utils.maybe_expand_bucket(train_shards)
            else:
                train_shards = utils.maybe_expand_bucket(fname)
            ds = wds.WebDataset(
                train_shards,
                cache_size=float(self.hparams.cache_size),
                cache_dir=self.hparams.cache_dir,
                verbose=True,
                shardshuffle=50 if mode == "train" else 0,
                resampled=(mode == "train"),
            )
        if mode == "train" and self.hparams.shuffle > 0:
            ds = ds.shuffle(self.hparams.shuffle)
        ds = ds.decode("torchrgb8").to_tuple(self.hparams.extensions)
        text_normalizer = eval(f"normalize_{self.hparams.text_normalizer}")
        ds = ds.map_tuple(identity, text_normalizer)
        if self.hparams.text_select_re != "":
            ds = ds.select(partial(good_text, self.hparams.text_select_re))
        if augment != "":
            f = eval(f"augment_{augment}")
            ds = ds.map_tuple(f, identity)
>>>>>>> 6df19c33
        ds = ds.map_tuple(jittable.standardize_image, identity)
        ds = ds.select(partial(goodsize, max_w=1000, max_h=100))
        ds = ds.map_tuple(jittable.auto_resize, identity)
        ds = ds.select(partial(goodsize, max_w=1000, max_h=100))
        dl = wds.WebLoader(
            ds,
            collate_fn=collate4ocr,
            batch_size=self.hparams.val_bs,
            shuffle=False,
            num_workers=self.hparams.num_workers,
<<<<<<< HEAD
=======
        ).slice(self.hparams.nepoch // batch_size)
        return dl

    def train_dataloader(self) -> DataLoader:
        """Make a data loader for training.

        Returns:
            DataLoader: data loader
        """
        print("using training shards:", self.hparams.train_shards)
        ds = self.hparams.train_shards
        return self.make_loader(
            ds,
            self.hparams.train_bs,
            mode="train",
>>>>>>> 6df19c33
        )
        return dl<|MERGE_RESOLUTION|>--- conflicted
+++ resolved
@@ -228,14 +228,10 @@
 http://storage.googleapis.com/nvdata-ocropus-words/cdipsub-{000000..000092}.tar
 http://storage.googleapis.com/nvdata-ocropus-words/bin-gsub-{000000..000167}.tar
 http://storage.googleapis.com/nvdata-ocropus-words/bin-ia1-{000000..000033}.tar
-<<<<<<< HEAD
 """.strip().split(
     "\n"
 )
 
-=======
-""".strip().split("\n")
->>>>>>> 6df19c33
 
 def make_mixed_loader(probs, hparams):
     assert len(probs) <= len(all_urls)
@@ -256,7 +252,6 @@
     return ds
 
 
-<<<<<<< HEAD
 class TextDataLoader(pl.LightningDataModule):
     """Lightning Data Module for OCR training."""
 
@@ -264,15 +259,6 @@
     extensions = "line.png;line.jpg;word.png;word.jpg;jpg;jpeg;ppm;png txt;gt.txt",
     shuffle = 5000
     nepoch = 50000,
-=======
-
-class TextDataLoader(pl.LightningDataModule):
-    """Lightning Data Module for OCR training."""
-
-    default_train_shards = "http://storage.googleapis.com/nvdata-ocropus-words/uw3-word-{000000..000022}.tar"
-    default_bucket = "http://storage.googleapis.com/nvdata-ocropus-words/"
-    default_val_shards = "http://storage.googleapis.com/nvdata-ocropus-val/val-word-{000000..000007}.tar"
->>>>>>> 6df19c33
 
     def __init__(
         self,
@@ -285,7 +271,6 @@
         **kw,
     ):
         super().__init__()
-<<<<<<< HEAD
         val_shards = val_shards or self.default_val_shards
         self.save_hyperparameters()
 
@@ -322,58 +307,6 @@
         ds = ds.decode("torchrgb8").to_tuple(self.extensions)
         ds = ds.map_tuple(identity, normalize_simple)
         ds = ds.select(partial(good_text, "[A-Za-z0-9]"))
-=======
-        train_shards = train_shards or "@small"
-        val_shards = val_shards or self.default_val_shards
-        self.save_hyperparameters()
-
-    def make_loader(
-        self,
-        fname: Union[str, List[str], Dict[Any, Any]],
-        batch_size: int,
-        mode: str = "train",
-        augment: str = "distort",
-    ) -> DataLoader:
-        """Make a data loader for a given collection of shards.
-
-        Args:
-            fname (Union[str, List[str], Dict[Any, Any]]): shard spec, shard list, or dataset dict spec
-            batch_size (int): desired batch size
-            mode (str, optional): mode (val or train). Defaults to "train".
-            augment (str, optional): augmentation function to use. Defaults to "distort".
-
-        Returns:
-            DataLoader: data loader
-        """
-        if fname[0] == "[":
-            ds = make_mixed_loader(eval(fname), self.hparams)
-        else:
-            if fname == "@small":
-                train_shards = self.default_train_shards
-            elif fname == "@bucket":
-                train_shards = self.default_bucket
-                train_shards = utils.maybe_expand_bucket(train_shards)
-            else:
-                train_shards = utils.maybe_expand_bucket(fname)
-            ds = wds.WebDataset(
-                train_shards,
-                cache_size=float(self.hparams.cache_size),
-                cache_dir=self.hparams.cache_dir,
-                verbose=True,
-                shardshuffle=50 if mode == "train" else 0,
-                resampled=(mode == "train"),
-            )
-        if mode == "train" and self.hparams.shuffle > 0:
-            ds = ds.shuffle(self.hparams.shuffle)
-        ds = ds.decode("torchrgb8").to_tuple(self.hparams.extensions)
-        text_normalizer = eval(f"normalize_{self.hparams.text_normalizer}")
-        ds = ds.map_tuple(identity, text_normalizer)
-        if self.hparams.text_select_re != "":
-            ds = ds.select(partial(good_text, self.hparams.text_select_re))
-        if augment != "":
-            f = eval(f"augment_{augment}")
-            ds = ds.map_tuple(f, identity)
->>>>>>> 6df19c33
         ds = ds.map_tuple(jittable.standardize_image, identity)
         ds = ds.select(partial(goodsize, max_w=1000, max_h=100))
         ds = ds.map_tuple(jittable.auto_resize, identity)
@@ -384,23 +317,5 @@
             batch_size=self.hparams.val_bs,
             shuffle=False,
             num_workers=self.hparams.num_workers,
-<<<<<<< HEAD
-=======
-        ).slice(self.hparams.nepoch // batch_size)
-        return dl
-
-    def train_dataloader(self) -> DataLoader:
-        """Make a data loader for training.
-
-        Returns:
-            DataLoader: data loader
-        """
-        print("using training shards:", self.hparams.train_shards)
-        ds = self.hparams.train_shards
-        return self.make_loader(
-            ds,
-            self.hparams.train_bs,
-            mode="train",
->>>>>>> 6df19c33
         )
         return dl